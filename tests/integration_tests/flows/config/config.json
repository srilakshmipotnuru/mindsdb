--- conflicted
+++ resolved
@@ -68,19 +68,6 @@
             "publish": true,
             "type": "postgres",
             "user": "postgres"
-<<<<<<< HEAD
-        },
-        "default_s3_storage": {
-            "type": "s3_storage"
-        },
-        "default_snowflake": {
-            "type": "snowflake"
-        },
-        "default_athena": {
-            "publish": false,
-            "type": "athena"
-=======
->>>>>>> 485c271b
         }
     },
     "log": {
