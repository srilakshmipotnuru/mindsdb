from mindsdb import *

# We tell mindsDB what we want to learn and from what data
<<<<<<< HEAD
<<<<<<< HEAD
MindsDB().learn(
    #from_file="real_estate_description.xlsx", # the path to the file where we can learn from
    from_file="shakes.train.numLines.csv", # the path to the file where we can learn from
    
    predict='行项目数', # the column we want to learn to predict given all the data in the file
=======
=======
>>>>>>> 4da54853
MindsDB().read_csv(filepath="shakes.train.numLines.csv" ,delimiter=',' ,encoding='GB18030')\
    .learn(
    #from_file="real_estate_description.xlsx", # the path to the file where we can learn from
    #predict='number_of_rooms', # the column we want to learn to predict given all the data in the file
    predict='行项目数',
<<<<<<< HEAD
>>>>>>> b01aedb6c79e9c23554c264e30235c1a32de4797
=======
>>>>>>> 4da54853
    model_name='real_estate_desc' # the name of this model
)
<|MERGE_RESOLUTION|>--- conflicted
+++ resolved
@@ -1,24 +1,9 @@
 from mindsdb import *
 
 # We tell mindsDB what we want to learn and from what data
-<<<<<<< HEAD
-<<<<<<< HEAD
 MindsDB().learn(
     #from_file="real_estate_description.xlsx", # the path to the file where we can learn from
     from_file="shakes.train.numLines.csv", # the path to the file where we can learn from
-    
     predict='行项目数', # the column we want to learn to predict given all the data in the file
-=======
-=======
->>>>>>> 4da54853
-MindsDB().read_csv(filepath="shakes.train.numLines.csv" ,delimiter=',' ,encoding='GB18030')\
-    .learn(
-    #from_file="real_estate_description.xlsx", # the path to the file where we can learn from
-    #predict='number_of_rooms', # the column we want to learn to predict given all the data in the file
-    predict='行项目数',
-<<<<<<< HEAD
->>>>>>> b01aedb6c79e9c23554c264e30235c1a32de4797
-=======
->>>>>>> 4da54853
     model_name='real_estate_desc' # the name of this model
 )
